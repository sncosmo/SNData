--- conflicted
+++ resolved
@@ -55,15 +55,11 @@
 
     return sorted(set(Table.read(meta.eso_summary_path)['Object']))
 
+
 # Todo: We are missing spectra
 @utils.require_data_path(meta.data_dir)
-<<<<<<< HEAD
-def get_data_for_id(obj_id, format_sncosmo):
+def get_data_for_id(obj_id, format_sncosmo=False):
     """Returns data for a given object ID
-=======
-def get_data_for_id(obj_id, format_sncosmo=False):
-    """Returns data for a given object id
->>>>>>> 03dad86c
 
     See ``get_available_ids()`` for a list of available ID values.
 
