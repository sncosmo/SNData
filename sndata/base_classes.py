--- conflicted
+++ resolved
@@ -8,10 +8,7 @@
 docs.
 """
 
-<<<<<<< HEAD
 import functools
-=======
->>>>>>> b6e0f22d
 import shutil
 from typing import List
 from typing import Union
@@ -55,21 +52,12 @@
             table_number = f.stem.lstrip('table')
             try:
                 table_number = int(table_number)
-<<<<<<< HEAD
 
             except ValueError:
                 pass
 
             table_nums.append(table_number)
 
-=======
-
-            except ValueError:
-                pass
-
-            table_nums.append(table_number)
-
->>>>>>> b6e0f22d
         return sorted(table_nums, key=str)
 
     def _load_table(self, table_id: VizierTableId) -> Table:
