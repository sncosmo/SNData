--- conflicted
+++ resolved
@@ -156,11 +156,7 @@
         for filter_file, filter_url in zip(self._filter_file_names, self._filter_urls):
             utils.download_file(
                 url=filter_url,
-<<<<<<< HEAD
-                path=self._filter_dir / filter_file,
-=======
                 destination=self._filter_dir / filter_file,
->>>>>>> cbf047cd
                 force=force,
                 timeout=timeout
             )