#!/usr/bin/env python3
# -*- coding: UTF-8 -*-

"""The ``utils`` module provides an assorted collection of general utilities
used when building data access classes for a given survey / data release.
"""

import functools
import os
import sys
import tarfile
from copy import deepcopy
from datetime import datetime
from pathlib import Path
from tempfile import NamedTemporaryFile
from typing import IO, Union

import numpy as np
import requests
import sncosmo
from astropy.coordinates import Angle
from pytz import utc
from tqdm import tqdm

from .exceptions import NoDownloadedData


def hourangle_to_degrees(
        rah: float,
        ram: float,
        ras: float,
        dec_sign: str,
        decd: float,
        decm: float,
        decs: float) -> (float, float):
    """Convert from hour angle to degrees

    Args:
        rah: RA hours
        ram: RA arcminutes
        ras: RA arcseconds
        dec_sign: Sign of the declination ('+' or '-')
        decd: Dec degrees
        decm: Dec arcmin
        decs: Dec arcsec
    """

    # Convert Right Ascension
    ra = Angle((rah, ram, ras), unit='hourangle').to('deg').value

    # Convert Declination
    sign = -1 if dec_sign == '-' else 1
    dec = (
            sign * decd +  # Already in degrees
            decm / 60 +  # arcmin to degrees
            decs / 60 / 60  # arcesc to degrees
    )
    return ra, dec


def find_data_dir(survey_abbrev: str, release: str) -> Path:
    """Determine the directory where data files are stored for a data release

    If the directory does not exist, create it.

    Args:
        survey_abbrev: Abbreviation of the survey to load data for (e.g., CSP)
        release: Name of the data release from the survey (e.g., DR1)

    Returns:
        The path of the directory where
    """

    # Enforce the use of lowercase file names
    safe_survey = survey_abbrev.lower().replace(' ', '_')
    safe_release = release.lower().replace(' ', '_')

    # Default to using data directory specified in the environment
    if 'SNDATA_DIR' in os.environ:
        base_dir = Path(os.environ['SNDATA_DIR']).resolve()

    else:
        base_dir = Path(__file__).resolve().parent / 'data'

    data_dir = base_dir / safe_survey / safe_release
    return data_dir


def lru_copy_cache(maxsize: int = 128, typed: bool = False, copy: bool = True):
    """Decorator to cache the return of a function

    Similar to ``functools.lru_cache``, but allows a copy of the cached value
    to be returned, thus preventing mutation of the cache.

    Args:
        maxsize: Maximum size of the cache
        typed: Cache objects of different types separately (Default: False)
        copy: Return a copy of the cached item (Default: True)

    Returns:
        A decorator
    """

    if not copy:
        # Return the normal function cache
        return functools.lru_cache(maxsize, typed)

    # noinspection PyMissingOrEmptyDocstring
    def decorator(f):
        cached_func = functools.lru_cache(maxsize, typed)(f)

        @functools.wraps(f)
        def wrapper(*args, **kwargs):
            return deepcopy(cached_func(*args, **kwargs))

        return wrapper

    return decorator


def build_pbar(data: iter, verbose: Union[bool, dict]):
    """Cast an iterable into a progress bar

    If verbose is False, return ``data`` unchanged.

    Args:
        data: An iterable object
        verbose: Arguments for tqdm.tqdm
    """

    if isinstance(verbose, dict):
        iter_data = tqdm(data, **verbose)

    elif verbose:
        iter_data = tqdm(data)

    else:
        iter_data = data

    return iter_data


@np.vectorize
def convert_to_jd(date: float, format: str) -> float:
    """Convert dates into JD

    Can convert the Snoopy, MJD, or UT time standards.

    Args:
        date: Time stamp value
        format: Either ``snpy``, ``mjd``, or ``ut``

    Returns:
        The time value in JD format
    """

    snoopy_offset = 53000  # Conversion from Snoopy to MJD
    mjd_offset = 2400000.5  # Conversion from MJD to JD

    if format.lower() == 'snpy':
        return date + snoopy_offset + mjd_offset

    elif format.lower() == 'mjd':
        return date + mjd_offset

    elif format.lower() == 'ut':
        # Break date down into year, month, and days
        str_date = str(date)
        year = int(str_date[:4])
        month = int(str_date[4:6])
        day = int(str_date[6:8])
        fractional_days = float(str_date[8:])

        # Convert fractional days into minutes and seconds
        hours_in_day = 24
        min_in_hour = 60
        sec_in_min = 60
        microsec_in_sec = 1e+6

        hours = fractional_days * hours_in_day
        minutes = (hours * min_in_hour) - (int(hours) * min_in_hour)
        seconds = (minutes * sec_in_min) - (int(minutes) * sec_in_min)
        microsec = (seconds * microsec_in_sec) - (int(seconds) * microsec_in_sec)

        # ``toordinal`` returns the number of days since December 31, 1 BC
        # We add 1721424.5 to rescale the result to January 1, 4713 BC at 12:00 (i.e. to JD)
        date = datetime(year, month, day, int(hours), int(minutes), int(seconds), int(microsec), tzinfo=utc)
        return date.toordinal() + 1721424.5

    raise NotImplementedError(f'Cannot convert format: {format}')


def download_file(
        url: str,
        destination: Union[str, Path, IO] = None,
        force: bool = False,
        timeout: float = 15,
        verbose: bool = True):
    """Download content from a url to a file

    If ``destination`` is a path but already exists, skip the
    download unless ``force`` is also ``True``.

    Args:
        url: URL of the file to download
        destination: Path or file object to download to
        force: Re-Download locally available data (Default: False)
        timeout: Seconds before raising timeout error (Default: 15)
        verbose: Print status to stdout
    """

<<<<<<< HEAD
    response = requests.get(url, timeout=timeout)
    response.raise_for_status()

    if file_obj is None:
        if path is None:
            raise ValueError('Must specify either ``path`` or ``file_obj``')

        # Skip downcload if file already exists or url unavailable
        path = Path(path)
        if not (force or not path.exists()):
=======
    destination_is_path = isinstance(destination, (str, Path))
    if destination_is_path:
        path = Path(destination)
        if (not force) and path.exists():
>>>>>>> cbf047cd
            return

        path.parent.mkdir(exist_ok=True, parents=True)
        destination = path.open('wb')

    if verbose:
        tqdm.write(f'Fetching {url}', file=sys.stdout)
        response = requests.get(url, stream=True, timeout=timeout)

        total = int(response.headers.get('content-length', 0))
        with tqdm(total=total, file=sys.stdout) as pbar:
            for data in response.iter_content(chunk_size=1024):
                pbar.update(destination.write(data))

<<<<<<< HEAD
    # Establish remote connection
    if verbose:
        print(f'Fetching {url}')

    file_obj.write(response.content)
=======
        # If we wanted to use astropy
        # from astropy.utils.console import ProgressBarOrSpinner
        # with ProgressBarOrSpinner(total, f'Fetching {url}') as p:
        #     bytes_read = 0
        #     for data in response.iter_content(chunk_size=1024):
        #         bytes_read += file_obj.write(data)
        #         p.update(bytes_read)

    else:
        response = requests.get(url, timeout=timeout)
        response.raise_for_status()
        destination.write(response.content)
        destination.write(response.content)
>>>>>>> cbf047cd

    if destination_is_path:
        destination.close()


def download_tar(
        url: str,
        out_dir: str,
        mode: str = 'r:gz',
        force: bool = False,
        timeout: float = 15,
        skip_exists: str = None
):
    """Download and unzip a .tar.gz file to a given output directory

    Args:
        url: URL of the file to download
        out_dir: The directory to unzip file contents to
        mode: Compression mode (Default: r:gz)
        force: Re-Download locally available data (Default: False)
        timeout: Seconds before raising timeout error (Default: 15)
        skip_exists: Optionally skip the download if given path exists
    """

    out_dir = Path(out_dir)

    # Skip download if file already exists or url unavailable
    if skip_exists and Path(skip_exists).exists() and not force:
        return

    # Download data to file and decompress
    with NamedTemporaryFile() as temp_file:
        download_file(url, destination=temp_file, timeout=timeout)

        # Writing to the file moves us to the end of the file
        # We move back to the beginning so we can decompress the data
        temp_file.seek(0)

        out_dir.mkdir(parents=True, exist_ok=True)
        with tarfile.open(fileobj=temp_file, mode=mode) as data_archive:
            for ffile in data_archive:
                try:
                    data_archive.extract(ffile, path=out_dir)

                except IOError:
                    # If output path already exists, delete it and try again
                    (out_dir / ffile.name).unlink()
                    data_archive.extract(ffile, path=out_dir)


def require_data_path(*data_dirs: Path):
    """Raise NoDownloadedData exception if given paths don't exist

    Args:
        *data_dirs: Path objects to check exists
    """

    for data_dir in data_dirs:
        if not data_dir.exists():
            raise NoDownloadedData()


def read_vizier_table_descriptions(readme_path: Union[Path, str]):
    """Returns the table descriptions from a vizier readme file

    Args:
        readme_path: Path of the file to read

    Returns:
        A dictionary {<Table number (int)>: <Table description (str)>}
    """

    table_descriptions = dict()
    with open(readme_path) as ofile:

        # Skip lines before table summary
        line = next(ofile)
        while line.strip() != 'File Summary:':
            line = next(ofile)

        # Skip table header
        for _ in range(5):
            line = next(ofile)

        # Iterate until end of table marker
        while not line.startswith('---'):
            line_list = line.split()
            table_num = line_list[0].lstrip('table').rstrip('.dat')
            if table_num.isdigit():
                table_num = int(table_num)

            table_desc = ' '.join(line_list[3:])
            line = next(ofile)

            # Keep building description for multiline descriptions
            while line.startswith(' '):
                table_desc += ' ' + line.strip()
                line = next(ofile)

            table_descriptions[table_num] = table_desc

    return table_descriptions


def register_filter_file(file_path: str, filter_name: str, force: bool = False):
    """Registers filter profiles with sncosmo if not already registered

    Assumes the file at ``file_path`` is a two column, white space delimited
    ascii table.

    Args:
        file_path: Path of ascii table with wavelength (Ang) and transmission
        filter_name: The name of the registered filter.
        force: Whether to re-register a band if already registered
    """

    # Get set of registered builtin and custom band passes
    available_bands = set(
        k[0] for k in sncosmo.bandpasses._BANDPASSES._loaders)

    available_bands.update(
        k[0] for k in sncosmo.bandpasses._BANDPASSES._instances)

    # Register the new bandpass
    if filter_name not in available_bands:
        filter_data = np.genfromtxt(file_path).T
        band = sncosmo.Bandpass(filter_data[0], filter_data[1])
        band.name = filter_name
        sncosmo.register(band, force=force)<|MERGE_RESOLUTION|>--- conflicted
+++ resolved
@@ -209,23 +209,10 @@
         verbose: Print status to stdout
     """
 
-<<<<<<< HEAD
-    response = requests.get(url, timeout=timeout)
-    response.raise_for_status()
-
-    if file_obj is None:
-        if path is None:
-            raise ValueError('Must specify either ``path`` or ``file_obj``')
-
-        # Skip downcload if file already exists or url unavailable
-        path = Path(path)
-        if not (force or not path.exists()):
-=======
     destination_is_path = isinstance(destination, (str, Path))
     if destination_is_path:
         path = Path(destination)
         if (not force) and path.exists():
->>>>>>> cbf047cd
             return
 
         path.parent.mkdir(exist_ok=True, parents=True)
@@ -240,13 +227,6 @@
             for data in response.iter_content(chunk_size=1024):
                 pbar.update(destination.write(data))
 
-<<<<<<< HEAD
-    # Establish remote connection
-    if verbose:
-        print(f'Fetching {url}')
-
-    file_obj.write(response.content)
-=======
         # If we wanted to use astropy
         # from astropy.utils.console import ProgressBarOrSpinner
         # with ProgressBarOrSpinner(total, f'Fetching {url}') as p:
@@ -260,7 +240,6 @@
         response.raise_for_status()
         destination.write(response.content)
         destination.write(response.content)
->>>>>>> cbf047cd
 
     if destination_is_path:
         destination.close()
