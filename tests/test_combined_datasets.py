<<<<<<< HEAD
"""Test that survey data is accessed and served correctly for combined data
sets
"""
=======
"""Test that survey data is accessed and served correctly for combined data sets."""
>>>>>>> fc836a91

from unittest import TestCase

from astropy.table import vstack

from sndata import CombinedDataset
from sndata import csp, des
from sndata._combine_data import reduce_id_mapping
from .common_tests import PhotometricDataParsing
from .test_exceptions import InvalidTableId


class CombinedDataParsing(TestCase, PhotometricDataParsing):
    """Tests the CombinedDataset class using des.SN3YR and csp.DR3 data"""

    @classmethod
    def setUpClass(cls):
        cls.joined_surveys = (csp.DR3(), des.SN3YR())
        cls.test_class = CombinedDataset(*cls.joined_surveys)
        cls.test_class.download_module_data()

    def test_bad_table_id_err(self):
        """Test an InvalidObjId exception is raised for a made up ID"""

        fake_table_id = ('fake_id', 'fake_release', 'fake_survey')
        self.assertRaises(InvalidTableId, self.test_class.load_table, fake_table_id)

    def test_id_joining(self):
        """Test correct data is returned after joining / separating IDs"""

        # Get data for two individual IDs and manual vstack them to get
        # the combined data
        test_ids = [('2004dt', 'DR3', 'CSP'), ('2004ef', 'DR3', 'CSP')]
        expected_obj0_data = self.test_class.get_data_for_id(test_ids[0], True)
        expected_obj1_data = self.test_class.get_data_for_id(test_ids[1], True)
        expected_return = vstack(
            (expected_obj0_data, expected_obj1_data),
            metadata_conflicts='silent'
        )

        # Join IDs and make sure we get the combined data from get_data_for_id
        # sorted operations are only to make unittest reports neater
        self.test_class.join_ids(*test_ids)
        actual_return = self.test_class.get_data_for_id(test_ids[0], True)
        self.assertListEqual(
            sorted(expected_return.as_array().tolist()),
            sorted(actual_return.as_array().tolist()),
            'Incorrect data for joined IDs.'
        )

        # Check we get the original data after separating ids
        self.test_class.separate_ids(*test_ids[0])
        obj0_data = self.test_class.get_data_for_id(test_ids[0], True)
        obj1_data = self.test_class.get_data_for_id(test_ids[1], True)
        self.assertListEqual(
            sorted(expected_obj0_data.as_array().tolist()),
            sorted(obj0_data.as_array().tolist()),
            'Incorrect data for first ID after joining.'
        )

        self.assertListEqual(
            sorted(expected_obj1_data.as_array().tolist()),
            sorted(obj1_data.as_array().tolist()),
            'Incorrect data for second ID after joining.'
        )

    def test_join_id_string_error(self):
        """Test joining object ids as strings raises an error"""

        with self.assertRaises(TypeError):
            self.test_class.join_ids('dummy_id_1', 'dummy_id_2')

        fake_id_as_tuple = ('dummy_id_1', 'dummy_release', 'dummy_survey')
        with self.assertRaises(TypeError):
            self.test_class.join_ids(fake_id_as_tuple, 'dummy_id_2')


class CombinedDataStringIDs(TestCase):
    """Tests usage of string object IDs with CombinedDataset objects"""

    def test_obj_id_as_str(self):
        """Test returned data is the same for obj_ids as strings and tuples"""

        test_class = CombinedDataset(csp.DR3())
        test_class.download_module_data()

        # Known object_id for csp
        test_id = ('2004dt', 'DR3', 'CSP')
        data_from_tuple_id = test_class.get_data_for_id(test_id)
        data_from_str_id = test_class.get_data_for_id(test_id[0])
        self.assertListEqual(
            sorted(data_from_tuple_id.as_array().tolist()),
            sorted(data_from_str_id.as_array().tolist())
        )

    def test_duplicate_obj_id_strings(self):
        """Test an error is raised for non-unique string Ids"""

        dummy_release = csp.DR3()
        dummy_release.release = '234'
        combined_data = CombinedDataset(csp.DR3(), dummy_release)
        with self.assertRaises(RuntimeError):
            combined_data.get_data_for_id('2010ae')


class MapReduction(TestCase):
    """Tests for the reduce_id_mapping function"""

    def test_empty_sets(self):
        """Test reduce_id_mapping removes empty sets"""

        map_in = [{1, 2, 3}, {4, 5}, {}]
        expected_map = [{1, 2, 3}, {4, 5}]
        self.assertListEqual(expected_map, reduce_id_mapping(map_in))

    def test_joining(self):
        """Test reduce_id_mapping correctly joins sets"""

        map_in = [{1, 2, 3}, {3, 4}, {5, 6}, {6, 7}, {7, 8}]
        expected_map = [{1, 2, 3, 4}, {5, 6, 7, 8}]
        self.assertListEqual(expected_map, reduce_id_mapping(map_in))

    def test_single_value_sets(self):
        """Test reduce_id_mapping removes empty of length 1"""

        map_in = [{1, 2, 3}, {4, 5}, {7}]
        expected_map = [{1, 2, 3}, {4, 5}]
        self.assertListEqual(expected_map, reduce_id_mapping(map_in))<|MERGE_RESOLUTION|>--- conflicted
+++ resolved
@@ -1,10 +1,4 @@
-<<<<<<< HEAD
-"""Test that survey data is accessed and served correctly for combined data
-sets
-"""
-=======
 """Test that survey data is accessed and served correctly for combined data sets."""
->>>>>>> fc836a91
 
 from unittest import TestCase
 
