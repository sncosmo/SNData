--- conflicted
+++ resolved
@@ -1,8 +1,5 @@
-<<<<<<< HEAD
-=======
 """Tests for the ``exceptions`` module"""
 
->>>>>>> fc836a91
 from unittest import TestCase
 
 from sndata.exceptions import InvalidObjId, InvalidTableId, NoDownloadedData, ObservedDataTypeError
